--- conflicted
+++ resolved
@@ -1,11 +1,7 @@
 # **Baseline Simultaneous Translation**
 ---
 
-<<<<<<< HEAD
-You can find here instructions for training and evaluating a *wait-k* simultaneous LSTM model on the MUST-C English-German dataset.
-=======
 Here are the instructions for training and evaluating a *wait-k* simultaneous LSTM model on the MUST-C English-German dataset.
->>>>>>> f04775e9
 
 [STACL: Simultaneous Translation with Implicit Anticipation and Controllable Latency using Prefix-to-Prefix Framework](https://https://www.aclweb.org/anthology/P19-1289/)
 
@@ -144,12 +140,8 @@
 ## Evaluation
 ---
 ### Evaluation Server
-<<<<<<< HEAD
-For text translation models, the server needs an input file and reference file. 
-=======
 The server can evaluate different type data given different configuration files
 To evaluate text translation models on dev set. 
->>>>>>> f04775e9
 
 ``` shell
 ./scripts/start-server.sh ./scripts/configs/must-c-en_de-speech-dev.sh
@@ -160,9 +152,6 @@
 ```
 
 ### Decode and Evaluate with Client
-<<<<<<< HEAD
-Once the server is set up, run the client to evaluate translation quality and latency.
-=======
 Same as the server, one can use different configuration file to start different agent.
 To evaluate text translation models on dev set. 
 ```shell
@@ -178,7 +167,6 @@
 ```
 
 We also provide a faster evaluation script that splits the dataset and launchs multiple clients. For example for speech translation,
->>>>>>> f04775e9
 ```shell
 ./script/start-multi-client.py \
     ./scripts/configs/must-c-en_de-speech-dev.sh \
