#!/usr/bin/env python3

"""
Used for EMA tracking a given pytorch module. The user is responsible for calling step()
and setting the appropriate decay
"""

import copy
from dataclasses import dataclass, field
import logging

import torch

from fairseq.dataclass import FairseqDataclass


@dataclass
class EMAModuleConfig(FairseqDataclass):
    ema_decay: float = field(
        default=0.9999, metadata={"help": "decay for exponential moving average model"}
    )
    ema_fp32: bool = field(
        default=False,
        metadata={"help": "If true, store EMA model in fp32 even if model is in fp16"},
    )


class EMAModule:
    """Exponential Moving Average of Fairseq Models"""

    def __init__(self, model, config: EMAModuleConfig, device=None, skip_keys=None):
        """
        @param model model to initialize the EMA with
        @param config EMAConfig object with configuration like
        ema_decay, ema_update_freq, ema_fp32
        @param device If provided, copy EMA to this device (e.g. gpu).
        Otherwise EMA is in the same device as the model.
        """

        # import pdb; pdb.set_trace()

        self.decay = config.ema_decay
        self.model = copy.deepcopy(model) # 모델을 deepcopy함
        self.model.requires_grad_(False) # ema는 업데이트 안하니까 gradient graph 필요없음.
        self.config = config
        self.skip_keys = skip_keys or set()
        self.fp32_params = {}

        if device is not None:
            logging.info(f"Copying EMA model to device {device}")
            self.model = self.model.to(device=device)

        if self.config.ema_fp32:
            self.build_fp32_params()

        self.update_freq_counter = 0

    def build_fp32_params(self, state_dict=None):
        """
        Store a copy of the EMA params in fp32.
        If state dict is passed, the EMA params is copied from
        the provided state dict. Otherwise, it is copied from the
        current EMA model parameters.
        """
        if not self.config.ema_fp32:
            raise RuntimeError(
                "build_fp32_params should not be called if ema_fp32=False. "
                "Use ema_fp32=True if this is really intended."
            )

        if state_dict is None:
            state_dict = self.model.state_dict()

        def _to_float(t):
            return t.float() if torch.is_floating_point(t) else t

        for param_key in state_dict:
            if param_key in self.fp32_params:
                self.fp32_params[param_key].copy_(state_dict[param_key])
            else:
                self.fp32_params[param_key] = _to_float(state_dict[param_key])

    def restore(self, state_dict, build_fp32_params=False):
        """Load data from a model spec into EMA model"""
        self.model.load_state_dict(state_dict, strict=False)
        if build_fp32_params:
            self.build_fp32_params(state_dict)

    def set_decay(self, decay):
        self.decay = decay

    def get_decay(self):
        return self.decay

    def _step_internal(self, new_model):
        """One update of the EMA model based on new model weights"""
        decay = self.decay

        ema_state_dict = {}

        # EMA model's params
        ema_params = (
            self.fp32_params if self.config.ema_fp32 else self.model.state_dict()
        )
        for key, param in new_model.named_parameters():
            if isinstance(param, dict):
                continue
            try:
                ema_param = ema_params[key]
            except KeyError:
                ema_param = (
                    param.float().clone() if param.ndim == 1 else copy.deepcopy(param)
                )
                ema_params[key] = ema_param

            if param.shape != ema_param.shape:
                raise ValueError(
                    "incompatible tensor shapes between model param and ema param"
                    + "{} vs. {}".format(param.shape, ema_param.shape)
                )

            if "version" in key:
                # Do not decay a model.version pytorch param
                continue

<<<<<<< HEAD
            # decay or not
            if key in self.skip_keys:
                # import pdb; pdb.set_trace()
                ema_param = param.to(dtype=ema_param.dtype).clone()
                ema_params[key].copy_(ema_param)
=======
            if key in self.skip_keys or not param.requires_grad:
                ema_params[key].copy_(param.to(dtype=ema_param.dtype).data)
                ema_param = ema_params[key]
>>>>>>> b5a039c2
            else:
                # multiply and add 
                # \delta <- \tau * \delta + ( 1 - \tau ) * \theta 
                ema_param.mul_(decay)
<<<<<<< HEAD
                ema_param.add_(param.to(dtype=ema_param.dtype), alpha=1 - decay)

            ema_state_dict[key] = ema_param

        # ema_state_dict -> EMA teacher model params
=======
                ema_param.add_(param.data.to(dtype=ema_param.dtype), alpha=1 - decay)

            ema_state_dict[key] = ema_param

        for key, param in new_model.named_buffers():
            ema_state_dict[key] = param

>>>>>>> b5a039c2
        self.restore(ema_state_dict, build_fp32_params=False)

    @torch.no_grad()
    def step(self, new_model):
        self._step_internal(new_model)

    def reverse(self, model):
        """
        Load the model parameters from EMA model.
        Useful for inference or fine-tuning from the EMA model.
        """
        d = self.model.state_dict()
        if "_ema" in d:
            del d["_ema"]

        model.load_state_dict(d, strict=False)
        return model<|MERGE_RESOLUTION|>--- conflicted
+++ resolved
@@ -123,28 +123,13 @@
                 # Do not decay a model.version pytorch param
                 continue
 
-<<<<<<< HEAD
-            # decay or not
-            if key in self.skip_keys:
-                # import pdb; pdb.set_trace()
-                ema_param = param.to(dtype=ema_param.dtype).clone()
-                ema_params[key].copy_(ema_param)
-=======
             if key in self.skip_keys or not param.requires_grad:
                 ema_params[key].copy_(param.to(dtype=ema_param.dtype).data)
                 ema_param = ema_params[key]
->>>>>>> b5a039c2
             else:
                 # multiply and add 
                 # \delta <- \tau * \delta + ( 1 - \tau ) * \theta 
                 ema_param.mul_(decay)
-<<<<<<< HEAD
-                ema_param.add_(param.to(dtype=ema_param.dtype), alpha=1 - decay)
-
-            ema_state_dict[key] = ema_param
-
-        # ema_state_dict -> EMA teacher model params
-=======
                 ema_param.add_(param.data.to(dtype=ema_param.dtype), alpha=1 - decay)
 
             ema_state_dict[key] = ema_param
@@ -152,7 +137,6 @@
         for key, param in new_model.named_buffers():
             ema_state_dict[key] = param
 
->>>>>>> b5a039c2
         self.restore(ema_state_dict, build_fp32_params=False)
 
     @torch.no_grad()
