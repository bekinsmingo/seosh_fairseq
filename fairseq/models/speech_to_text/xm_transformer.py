--- conflicted
+++ resolved
@@ -517,17 +517,7 @@
     @classmethod
     def build_encoder(cls, args):
         _args = copy.deepcopy(args)
-<<<<<<< HEAD
-        # import pdb;pdb.set_trace()
-        if not args.adaptor_proj:  # V0 arch
-            # print('args.w2v_path',args.w2v_path)
-            # setattr(args,'w2v_path','/workspace/s2st/xlsr/xlsr2_300m.pt')
-            # print('args.w2v_path',args.w2v_path)
-            # import pdb;pdb.set_trace()
-            
-=======
         if not args.adaptor_proj and not args.encoder_proj:  # V0 arch
->>>>>>> 355ffbe4
             state = checkpoint_utils.load_checkpoint_to_cpu(args.w2v_path)
             if state.get("cfg") is not None:
                 encoder_embed_dim = state["cfg"]._content["model"]["encoder_embed_dim"]
