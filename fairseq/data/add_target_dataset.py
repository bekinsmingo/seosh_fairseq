# Copyright (c) Facebook, Inc. and its affiliates.
#
# This source code is licensed under the MIT license found in the
# LICENSE file in the root directory of this source tree.

import torch

from . import BaseWrapperDataset, data_utils
from fairseq.data.text_compressor import TextCompressor, TextCompressionLevel


class AddTargetDataset(BaseWrapperDataset):
    def __init__(
        self,
        dataset,
        labels,
        pad,
        eos,
        batch_targets,
        process_label=None,
        label_len_fn=None,
        add_to_input=False,
        bos=None,
        add_bos_and_eos_to_input=False,
        text_compression_level=TextCompressionLevel.none,
    ):
        super().__init__(dataset)
        self.labels = labels
        self.batch_targets = batch_targets
        self.pad = pad
        self.eos = eos
        self.process_label = process_label
        self.label_len_fn = label_len_fn
        self.add_to_input = add_to_input
        self.bos = bos
        self.add_bos_and_eos_to_input = add_bos_and_eos_to_input
        self.text_compressor = TextCompressor(level=text_compression_level)

    def get_label(self, index, process_fn=None):
        lbl = self.labels[index]
        lbl = self.text_compressor.decompress(lbl)
        return lbl if process_fn is None else process_fn(lbl)

    def __getitem__(self, index):
        item = self.dataset[index]
        item["label"] = self.get_label(index, process_fn=self.process_label)
        return item

    def size(self, index):
        sz = self.dataset.size(index)
        own_sz = self.label_len_fn(self.get_label(index))
        return sz, own_sz

    def collater(self, samples):
        collated = self.dataset.collater(samples)
        if len(collated) == 0:
            return collated
        indices = set(collated["id"].tolist())
        if self.add_bos_and_eos_to_input:
            target = [torch.cat((torch.LongTensor([self.bos]), s['label'],torch.LongTensor([self.eos]))) for s in samples if s["id"] in indices]
        else:
            target = [s["label"] for s in samples if s["id"] in indices]

        if self.add_to_input:
            eos = torch.LongTensor([self.eos])
            prev_output_tokens = [torch.cat([eos, t], axis=-1) for t in target]
            target = [torch.cat([t, eos], axis=-1) for t in target]
            collated["net_input"]["prev_output_tokens"] = prev_output_tokens

        if self.batch_targets:
            collated["target_lengths"] = torch.LongTensor([len(t) for t in target])
            target = data_utils.collate_tokens(target, pad_idx=self.pad, left_pad=False)
            collated["ntokens"] = collated["target_lengths"].sum().item()
            if getattr(collated["net_input"], "prev_output_tokens", None):
                collated["net_input"]["prev_output_tokens"] = data_utils.collate_tokens(
                    collated["net_input"]["prev_output_tokens"],
                    pad_idx=self.pad,
                    left_pad=False,
                )
        else:
            collated["ntokens"] = sum([len(t) for t in target])

        collated["target"] = target
<<<<<<< HEAD
        # import pdb; pdb.set_trace()
        if self.add_to_input:
            eos = target.new_full((target.size(0), 1), self.eos)
            collated["target"] = torch.cat([target, eos], dim=-1).long()
            collated["net_input"]["prev_output_tokens"] = torch.cat(
                [eos, target], dim=-1
            ).long()
            collated["ntokens"] += target.size(0)
            # import pdb; pdb.set_trace()
=======
>>>>>>> 355ffbe4
        return collated

    def filter_indices_by_size(self, indices, max_sizes):
        indices, ignored = data_utils._filter_by_size_dynamic(
            indices, self.size, max_sizes
        )
        return indices, ignored<|MERGE_RESOLUTION|>--- conflicted
+++ resolved
@@ -81,18 +81,6 @@
             collated["ntokens"] = sum([len(t) for t in target])
 
         collated["target"] = target
-<<<<<<< HEAD
-        # import pdb; pdb.set_trace()
-        if self.add_to_input:
-            eos = target.new_full((target.size(0), 1), self.eos)
-            collated["target"] = torch.cat([target, eos], dim=-1).long()
-            collated["net_input"]["prev_output_tokens"] = torch.cat(
-                [eos, target], dim=-1
-            ).long()
-            collated["ntokens"] += target.size(0)
-            # import pdb; pdb.set_trace()
-=======
->>>>>>> 355ffbe4
         return collated
 
     def filter_indices_by_size(self, indices, max_sizes):
