--- conflicted
+++ resolved
@@ -458,12 +458,6 @@
             ):
                 lprobs, tokens, scores = self._prefix_tokens(
                     step, lprobs, scores, tokens, prefix_tokens, beam_size
-<<<<<<< HEAD
-                ) # every time step lprobs -> 80, 10001 -> total selected beam token scores 80, 201 
-            elif step < self.min_len:
-                # minimum length constraint (does not apply if using prefix_tokens)
-                lprobs[:, self.eos] = -math.inf
-=======
                 )
             else:
                 if step < self.min_len:
@@ -472,7 +466,6 @@
 
                 if self.token_indices_to_suppress is not None:
                     lprobs[:, self.token_indices_to_suppress] = -math.inf
->>>>>>> 08fe8847
 
             # import pdb; pdb.set_trace()
             # with torch.autograd.set_detect_anomaly(True):
