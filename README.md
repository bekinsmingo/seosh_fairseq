<<<<<<< HEAD
=======
<p align="center">
  <img src="docs/fairseq_logo.png" width="150">
  <br />
  <br />
  <a href="https://opensource.fb.com/support-ukraine"><img alt="Support Ukraine" src="https://img.shields.io/badge/Support-Ukraine-FFD500?style=flat&labelColor=005BBB" /></a>
  <a href="https://github.com/pytorch/fairseq/blob/main/LICENSE"><img alt="MIT License" src="https://img.shields.io/badge/license-MIT-blue.svg" /></a>
  <a href="https://github.com/pytorch/fairseq/releases"><img alt="Latest Release" src="https://img.shields.io/github/release/pytorch/fairseq.svg" /></a>
  <a href="https://github.com/pytorch/fairseq/actions?query=workflow:build"><img alt="Build Status" src="https://github.com/pytorch/fairseq/workflows/build/badge.svg" /></a>
  <a href="https://fairseq.readthedocs.io/en/latest/?badge=latest"><img alt="Documentation Status" src="https://readthedocs.org/projects/fairseq/badge/?version=latest" /></a>
</p>

--------------------------------------------------------------------------------

Fairseq(-py) is a sequence modeling toolkit that allows researchers and
developers to train custom models for translation, summarization, language
modeling and other text generation tasks.

We provide reference implementations of various sequence modeling papers:

<details><summary>List of implemented papers</summary><p>

* **Convolutional Neural Networks (CNN)**
  + [Language Modeling with Gated Convolutional Networks (Dauphin et al., 2017)](examples/language_model/conv_lm/README.md)
  + [Convolutional Sequence to Sequence Learning (Gehring et al., 2017)](examples/conv_seq2seq/README.md)
  + [Classical Structured Prediction Losses for Sequence to Sequence Learning (Edunov et al., 2018)](https://github.com/pytorch/fairseq/tree/classic_seqlevel)
  + [Hierarchical Neural Story Generation (Fan et al., 2018)](examples/stories/README.md)
  + [wav2vec: Unsupervised Pre-training for Speech Recognition (Schneider et al., 2019)](examples/wav2vec/README.md)
* **LightConv and DynamicConv models**
  + [Pay Less Attention with Lightweight and Dynamic Convolutions (Wu et al., 2019)](examples/pay_less_attention_paper/README.md)
* **Long Short-Term Memory (LSTM) networks**
  + Effective Approaches to Attention-based Neural Machine Translation (Luong et al., 2015)
* **Transformer (self-attention) networks**
  + Attention Is All You Need (Vaswani et al., 2017)
  + [Scaling Neural Machine Translation (Ott et al., 2018)](examples/scaling_nmt/README.md)
  + [Understanding Back-Translation at Scale (Edunov et al., 2018)](examples/backtranslation/README.md)
  + [Adaptive Input Representations for Neural Language Modeling (Baevski and Auli, 2018)](examples/language_model/README.adaptive_inputs.md)
  + [Lexically constrained decoding with dynamic beam allocation (Post & Vilar, 2018)](examples/constrained_decoding/README.md)
  + [Transformer-XL: Attentive Language Models Beyond a Fixed-Length Context (Dai et al., 2019)](examples/truncated_bptt/README.md)
  + [Adaptive Attention Span in Transformers (Sukhbaatar et al., 2019)](examples/adaptive_span/README.md)
  + [Mixture Models for Diverse Machine Translation: Tricks of the Trade (Shen et al., 2019)](examples/translation_moe/README.md)
  + [RoBERTa: A Robustly Optimized BERT Pretraining Approach (Liu et al., 2019)](examples/roberta/README.md)
  + [Facebook FAIR's WMT19 News Translation Task Submission (Ng et al., 2019)](examples/wmt19/README.md)
  + [Jointly Learning to Align and Translate with Transformer Models (Garg et al., 2019)](examples/joint_alignment_translation/README.md )
  + [Multilingual Denoising Pre-training for Neural Machine Translation (Liu et at., 2020)](examples/mbart/README.md)
  + [Neural Machine Translation with Byte-Level Subwords (Wang et al., 2020)](examples/byte_level_bpe/README.md)
  + [Unsupervised Quality Estimation for Neural Machine Translation (Fomicheva et al., 2020)](examples/unsupervised_quality_estimation/README.md)
  + [wav2vec 2.0: A Framework for Self-Supervised Learning of Speech Representations (Baevski et al., 2020)](examples/wav2vec/README.md)
  + [Generating Medical Reports from Patient-Doctor Conversations Using Sequence-to-Sequence Models (Enarvi et al., 2020)](examples/pointer_generator/README.md)
  + [Linformer: Self-Attention with Linear Complexity (Wang et al., 2020)](examples/linformer/README.md)
  + [Cross-lingual Retrieval for Iterative Self-Supervised Training (Tran et al., 2020)](examples/criss/README.md)
  + [Deep Transformers with Latent Depth (Li et al., 2020)](examples/latent_depth/README.md)
  + [Unsupervised Cross-lingual Representation Learning for Speech Recognition (Conneau et al., 2020)](https://arxiv.org/abs/2006.13979)
  + [Self-training and Pre-training are Complementary for Speech Recognition (Xu et al., 2020)](https://arxiv.org/abs/2010.11430)
  + [Robust wav2vec 2.0: Analyzing Domain Shift in Self-Supervised Pre-Training (Hsu, et al., 2021)](https://arxiv.org/abs/2104.01027)
  + [Unsupervised Speech Recognition (Baevski, et al., 2021)](https://arxiv.org/abs/2105.11084)
  + [Simple and Effective Zero-shot Cross-lingual Phoneme Recognition (Xu et al., 2021)](https://arxiv.org/abs/2109.11680)
  + [VideoCLIP: Contrastive Pre-training for Zero-shot Video-Text Understanding (Xu et. al., 2021)](https://arxiv.org/pdf/2109.14084.pdf)
  + [VLM: Task-agnostic Video-Language Model Pre-training for Video Understanding (Xu et. al., 2021)](https://aclanthology.org/2021.findings-acl.370.pdf)
  + [NormFormer: Improved Transformer Pretraining with Extra Normalization (Shleifer et. al, 2021)](examples/normformer/README.md)
* **Non-autoregressive Transformers**
  + Non-Autoregressive Neural Machine Translation (Gu et al., 2017)
  + Deterministic Non-Autoregressive Neural Sequence Modeling by Iterative Refinement (Lee et al. 2018)
  + Insertion Transformer: Flexible Sequence Generation via Insertion Operations (Stern et al. 2019)
  + Mask-Predict: Parallel Decoding of Conditional Masked Language Models (Ghazvininejad et al., 2019)
  + [Levenshtein Transformer (Gu et al., 2019)](examples/nonautoregressive_translation/README.md)
* **Finetuning**
  + [Better Fine-Tuning by Reducing Representational Collapse (Aghajanyan et al. 2020)](examples/rxf/README.md)

</p></details>

### What's New:
* May 2022 [Integration with xFormers](https://github.com/facebookresearch/xformers)
* December 2021 [Released Direct speech-to-speech translation code](examples/speech_to_speech/README.md)
* October 2021 [Released VideoCLIP and VLM models](examples/MMPT/README.md)
* October 2021 [Released multilingual finetuned XLSR-53 model](examples/wav2vec/README.md)
* September 2021 [`master` branch renamed to `main`](https://github.com/github/renaming).
* July 2021 [Released DrNMT code](examples/discriminative_reranking_nmt/README.md)
* July 2021 [Released Robust wav2vec 2.0 model](examples/wav2vec/README.md)
* June 2021 [Released XLMR-XL and XLMR-XXL models](examples/xlmr/README.md)
* May 2021 [Released Unsupervised Speech Recognition code](examples/wav2vec/unsupervised/README.md)
* March 2021 [Added full parameter and optimizer state sharding + CPU offloading](examples/fully_sharded_data_parallel/README.md)
* February 2021 [Added LASER training code](examples/laser/README.md)
* December 2020: [Added Adaptive Attention Span code](examples/adaptive_span/README.md)
* December 2020: [GottBERT model and code released](examples/gottbert/README.md)
* November 2020: Adopted the [Hydra](https://github.com/facebookresearch/hydra) configuration framework
  * [see documentation explaining how to use it for new and existing projects](docs/hydra_integration.md)
* November 2020: [fairseq 0.10.0 released](https://github.com/pytorch/fairseq/releases/tag/v0.10.0)
* October 2020: [Added R3F/R4F (Better Fine-Tuning) code](examples/rxf/README.md)
* October 2020: [Deep Transformer with Latent Depth code released](examples/latent_depth/README.md)
* October 2020: [Added CRISS models and code](examples/criss/README.md)

<details><summary>Previous updates</summary><p>

* September 2020: [Added Linformer code](examples/linformer/README.md)
* September 2020: [Added pointer-generator networks](examples/pointer_generator/README.md)
* August 2020: [Added lexically constrained decoding](examples/constrained_decoding/README.md)
* August 2020: [wav2vec2 models and code released](examples/wav2vec/README.md)
* July 2020: [Unsupervised Quality Estimation code released](examples/unsupervised_quality_estimation/README.md)
* May 2020: [Follow fairseq on Twitter](https://twitter.com/fairseq)
* April 2020: [Monotonic Multihead Attention code released](examples/simultaneous_translation/README.md)
* April 2020: [Quant-Noise code released](examples/quant_noise/README.md)
* April 2020: [Initial model parallel support and 11B parameters unidirectional LM released](examples/megatron_11b/README.md)
* March 2020: [Byte-level BPE code released](examples/byte_level_bpe/README.md)
* February 2020: [mBART model and code released](examples/mbart/README.md)
* February 2020: [Added tutorial for back-translation](https://github.com/pytorch/fairseq/tree/main/examples/backtranslation#training-your-own-model-wmt18-english-german)
* December 2019: [fairseq 0.9.0 released](https://github.com/pytorch/fairseq/releases/tag/v0.9.0)
* November 2019: [VizSeq released (a visual analysis toolkit for evaluating fairseq models)](https://facebookresearch.github.io/vizseq/docs/getting_started/fairseq_example)
* November 2019: [CamemBERT model and code released](examples/camembert/README.md)
* November 2019: [BART model and code released](examples/bart/README.md)
* November 2019: [XLM-R models and code released](examples/xlmr/README.md)
* September 2019: [Nonautoregressive translation code released](examples/nonautoregressive_translation/README.md)
* August 2019: [WMT'19 models released](examples/wmt19/README.md)
* July 2019: fairseq relicensed under MIT license
* July 2019: [RoBERTa models and code released](examples/roberta/README.md)
* June 2019: [wav2vec models and code released](examples/wav2vec/README.md)

</p></details>

### Features:

* multi-GPU training on one machine or across multiple machines (data and model parallel)
* fast generation on both CPU and GPU with multiple search algorithms implemented:
  + beam search
  + Diverse Beam Search ([Vijayakumar et al., 2016](https://arxiv.org/abs/1610.02424))
  + sampling (unconstrained, top-k and top-p/nucleus)
  + [lexically constrained decoding](examples/constrained_decoding/README.md) (Post & Vilar, 2018)
* [gradient accumulation](https://fairseq.readthedocs.io/en/latest/getting_started.html#large-mini-batch-training-with-delayed-updates) enables training with large mini-batches even on a single GPU
* [mixed precision training](https://fairseq.readthedocs.io/en/latest/getting_started.html#training-with-half-precision-floating-point-fp16) (trains faster with less GPU memory on [NVIDIA tensor cores](https://developer.nvidia.com/tensor-cores))
* [extensible](https://fairseq.readthedocs.io/en/latest/overview.html): easily register new models, criterions, tasks, optimizers and learning rate schedulers
* [flexible configuration](docs/hydra_integration.md) based on [Hydra](https://github.com/facebookresearch/hydra) allowing a combination of code, command-line and file based configuration
* [full parameter and optimizer state sharding](examples/fully_sharded_data_parallel/README.md)
* [offloading parameters to CPU](examples/fully_sharded_data_parallel/README.md)

We also provide [pre-trained models for translation and language modeling](#pre-trained-models-and-examples)
with a convenient `torch.hub` interface:

``` python
en2de = torch.hub.load('pytorch/fairseq', 'transformer.wmt19.en-de.single_model')
en2de.translate('Hello world', beam=5)
# 'Hallo Welt'
```

See the PyTorch Hub tutorials for [translation](https://pytorch.org/hub/pytorch_fairseq_translation/)
and [RoBERTa](https://pytorch.org/hub/pytorch_fairseq_roberta/) for more examples.

>>>>>>> b5a039c2
# Requirements and Installation

## 1. Pytorch, Python

* [PyTorch](http://pytorch.org/) version >= 1.5.0
* Python version >= 3.6
* For training new models, you'll also need an NVIDIA GPU and [NCCL](https://github.com/NVIDIA/nccl)



## 2. Fairseq (To install fairseq and develop locally)

``` bash
git clone https://github.com/SeunghyunSEO/seosh_fairseq
cd seosh_fairseq
pip install --editable ./
```

* check pytorch version

```bash
root@b96a5cf449f7:/workspace# python -c "import torch; print(torch.__version__); print(torch.cuda.is_available());"
1.9.0+cu111
True
```

* in detail

```python
import torch
import apex

print('cuda availability ? {}'.format(torch.cuda.is_available()))
print('total gpu nums : {}'.format(torch.cuda.device_count()))
print('cudnn backends version : {}'.format(torch.backends.cudnn.version()))
print('cuda version : {}'.format(torch.version.cuda))

print('*'*30)

for n in range(torch.cuda.device_count()):
 print('{}th GPU name is {}'.format(n,torch.cuda.get_device_name(n)))
 print('\t capability of this GPU is {}'.format(torch.cuda.get_device_capability(n)))
```

* in my case

```python
cuda availability ? True
total gpu nums : 4
cudnn backends version : 8200
cuda version : 11.3
******************************
0th GPU name is NVIDIA A100-SXM4-80GB
         capability of this GPU is (8, 0)
1th GPU name is NVIDIA A100-SXM4-80GB
         capability of this GPU is (8, 0)
2th GPU name is NVIDIA A100-SXM4-80GB
         capability of this GPU is (8, 0)
3th GPU name is NVIDIA A100-SXM4-80GB
         capability of this GPU is (8, 0)
```

* check fairseq installation

```
root@ae753a5ee1a0:/usr/local/lib/python3.8/dist-packages# cat /usr/local/lib/python3.8/dist-packages/fairseq.egg-link 
/workspace/seosh_fairseq
```

```bash
root@ae753a5ee1a0:/workspace/seosh_fairseq# python3 -c "import fairseq; from fairseq.models.transformer_lm import TransformerLanguageModel; print(TransformerLanguageModel)"
2022-02-22 09:54:16 | INFO | fairseq.tasks.text_to_speech | Please install tensorboardX: pip install tensorboardX
<class 'fairseq.models.transformer_lm.TransformerLanguageModel'>
root@ae753a5ee1a0:/workspace/seosh_fairseq# 
```

* example run using fairseq

```
root@ae753a5ee1a0:/workspace/fairseq/tests# python3 test_roberta.py
2022-02-22 09:17:33 | INFO | fairseq.tasks.text_to_speech | Please install tensorboardX: pip install tensorboardX
root@ae753a5ee1a0:/workspace/fairseq/tests# 
```


## 3. Apex (cuda major capability<7 (e.g. p40) 인 경우 fp16이 효과가 없을 수 있음)

* **For faster training** install NVIDIA's [apex](https://github.com/NVIDIA/apex) library:

``` bash
git clone https://github.com/NVIDIA/apex
cd apex
pip install -v --no-cache-dir --global-option="--cpp_ext" --global-option="--cuda_ext" \
  --global-option="--deprecated_fused_adam" --global-option="--xentropy" \
  --global-option="--fast_multihead_attn" ./
```

## 4. additional

* **For large datasets** install [PyArrow](https://arrow.apache.org/docs/python/install.html#using-pip): `pip install pyarrow`
* If you use Docker make sure to increase the shared memory size either with `--ipc=host` or `--shm-size`
 as command line options to `nvidia-docker run` .
 
```bash
pip install PyArrow
```

* **huggingface**

you need to use transformers

```
pip install transformers
pip install datasets
```



# Official Fairseq Doc

* [full documentation](https://fairseq.readthedocs.io/) 

# Pre-trained models and examples

* [Translation](examples/translation/README.md): convolutional and transformer models are available
* [Language Modeling](examples/language_model/README.md): convolutional and transformer models are available
<|MERGE_RESOLUTION|>--- conflicted
+++ resolved
@@ -1,151 +1,4 @@
-<<<<<<< HEAD
-=======
-<p align="center">
-  <img src="docs/fairseq_logo.png" width="150">
-  <br />
-  <br />
-  <a href="https://opensource.fb.com/support-ukraine"><img alt="Support Ukraine" src="https://img.shields.io/badge/Support-Ukraine-FFD500?style=flat&labelColor=005BBB" /></a>
-  <a href="https://github.com/pytorch/fairseq/blob/main/LICENSE"><img alt="MIT License" src="https://img.shields.io/badge/license-MIT-blue.svg" /></a>
-  <a href="https://github.com/pytorch/fairseq/releases"><img alt="Latest Release" src="https://img.shields.io/github/release/pytorch/fairseq.svg" /></a>
-  <a href="https://github.com/pytorch/fairseq/actions?query=workflow:build"><img alt="Build Status" src="https://github.com/pytorch/fairseq/workflows/build/badge.svg" /></a>
-  <a href="https://fairseq.readthedocs.io/en/latest/?badge=latest"><img alt="Documentation Status" src="https://readthedocs.org/projects/fairseq/badge/?version=latest" /></a>
-</p>
 
---------------------------------------------------------------------------------
-
-Fairseq(-py) is a sequence modeling toolkit that allows researchers and
-developers to train custom models for translation, summarization, language
-modeling and other text generation tasks.
-
-We provide reference implementations of various sequence modeling papers:
-
-<details><summary>List of implemented papers</summary><p>
-
-* **Convolutional Neural Networks (CNN)**
-  + [Language Modeling with Gated Convolutional Networks (Dauphin et al., 2017)](examples/language_model/conv_lm/README.md)
-  + [Convolutional Sequence to Sequence Learning (Gehring et al., 2017)](examples/conv_seq2seq/README.md)
-  + [Classical Structured Prediction Losses for Sequence to Sequence Learning (Edunov et al., 2018)](https://github.com/pytorch/fairseq/tree/classic_seqlevel)
-  + [Hierarchical Neural Story Generation (Fan et al., 2018)](examples/stories/README.md)
-  + [wav2vec: Unsupervised Pre-training for Speech Recognition (Schneider et al., 2019)](examples/wav2vec/README.md)
-* **LightConv and DynamicConv models**
-  + [Pay Less Attention with Lightweight and Dynamic Convolutions (Wu et al., 2019)](examples/pay_less_attention_paper/README.md)
-* **Long Short-Term Memory (LSTM) networks**
-  + Effective Approaches to Attention-based Neural Machine Translation (Luong et al., 2015)
-* **Transformer (self-attention) networks**
-  + Attention Is All You Need (Vaswani et al., 2017)
-  + [Scaling Neural Machine Translation (Ott et al., 2018)](examples/scaling_nmt/README.md)
-  + [Understanding Back-Translation at Scale (Edunov et al., 2018)](examples/backtranslation/README.md)
-  + [Adaptive Input Representations for Neural Language Modeling (Baevski and Auli, 2018)](examples/language_model/README.adaptive_inputs.md)
-  + [Lexically constrained decoding with dynamic beam allocation (Post & Vilar, 2018)](examples/constrained_decoding/README.md)
-  + [Transformer-XL: Attentive Language Models Beyond a Fixed-Length Context (Dai et al., 2019)](examples/truncated_bptt/README.md)
-  + [Adaptive Attention Span in Transformers (Sukhbaatar et al., 2019)](examples/adaptive_span/README.md)
-  + [Mixture Models for Diverse Machine Translation: Tricks of the Trade (Shen et al., 2019)](examples/translation_moe/README.md)
-  + [RoBERTa: A Robustly Optimized BERT Pretraining Approach (Liu et al., 2019)](examples/roberta/README.md)
-  + [Facebook FAIR's WMT19 News Translation Task Submission (Ng et al., 2019)](examples/wmt19/README.md)
-  + [Jointly Learning to Align and Translate with Transformer Models (Garg et al., 2019)](examples/joint_alignment_translation/README.md )
-  + [Multilingual Denoising Pre-training for Neural Machine Translation (Liu et at., 2020)](examples/mbart/README.md)
-  + [Neural Machine Translation with Byte-Level Subwords (Wang et al., 2020)](examples/byte_level_bpe/README.md)
-  + [Unsupervised Quality Estimation for Neural Machine Translation (Fomicheva et al., 2020)](examples/unsupervised_quality_estimation/README.md)
-  + [wav2vec 2.0: A Framework for Self-Supervised Learning of Speech Representations (Baevski et al., 2020)](examples/wav2vec/README.md)
-  + [Generating Medical Reports from Patient-Doctor Conversations Using Sequence-to-Sequence Models (Enarvi et al., 2020)](examples/pointer_generator/README.md)
-  + [Linformer: Self-Attention with Linear Complexity (Wang et al., 2020)](examples/linformer/README.md)
-  + [Cross-lingual Retrieval for Iterative Self-Supervised Training (Tran et al., 2020)](examples/criss/README.md)
-  + [Deep Transformers with Latent Depth (Li et al., 2020)](examples/latent_depth/README.md)
-  + [Unsupervised Cross-lingual Representation Learning for Speech Recognition (Conneau et al., 2020)](https://arxiv.org/abs/2006.13979)
-  + [Self-training and Pre-training are Complementary for Speech Recognition (Xu et al., 2020)](https://arxiv.org/abs/2010.11430)
-  + [Robust wav2vec 2.0: Analyzing Domain Shift in Self-Supervised Pre-Training (Hsu, et al., 2021)](https://arxiv.org/abs/2104.01027)
-  + [Unsupervised Speech Recognition (Baevski, et al., 2021)](https://arxiv.org/abs/2105.11084)
-  + [Simple and Effective Zero-shot Cross-lingual Phoneme Recognition (Xu et al., 2021)](https://arxiv.org/abs/2109.11680)
-  + [VideoCLIP: Contrastive Pre-training for Zero-shot Video-Text Understanding (Xu et. al., 2021)](https://arxiv.org/pdf/2109.14084.pdf)
-  + [VLM: Task-agnostic Video-Language Model Pre-training for Video Understanding (Xu et. al., 2021)](https://aclanthology.org/2021.findings-acl.370.pdf)
-  + [NormFormer: Improved Transformer Pretraining with Extra Normalization (Shleifer et. al, 2021)](examples/normformer/README.md)
-* **Non-autoregressive Transformers**
-  + Non-Autoregressive Neural Machine Translation (Gu et al., 2017)
-  + Deterministic Non-Autoregressive Neural Sequence Modeling by Iterative Refinement (Lee et al. 2018)
-  + Insertion Transformer: Flexible Sequence Generation via Insertion Operations (Stern et al. 2019)
-  + Mask-Predict: Parallel Decoding of Conditional Masked Language Models (Ghazvininejad et al., 2019)
-  + [Levenshtein Transformer (Gu et al., 2019)](examples/nonautoregressive_translation/README.md)
-* **Finetuning**
-  + [Better Fine-Tuning by Reducing Representational Collapse (Aghajanyan et al. 2020)](examples/rxf/README.md)
-
-</p></details>
-
-### What's New:
-* May 2022 [Integration with xFormers](https://github.com/facebookresearch/xformers)
-* December 2021 [Released Direct speech-to-speech translation code](examples/speech_to_speech/README.md)
-* October 2021 [Released VideoCLIP and VLM models](examples/MMPT/README.md)
-* October 2021 [Released multilingual finetuned XLSR-53 model](examples/wav2vec/README.md)
-* September 2021 [`master` branch renamed to `main`](https://github.com/github/renaming).
-* July 2021 [Released DrNMT code](examples/discriminative_reranking_nmt/README.md)
-* July 2021 [Released Robust wav2vec 2.0 model](examples/wav2vec/README.md)
-* June 2021 [Released XLMR-XL and XLMR-XXL models](examples/xlmr/README.md)
-* May 2021 [Released Unsupervised Speech Recognition code](examples/wav2vec/unsupervised/README.md)
-* March 2021 [Added full parameter and optimizer state sharding + CPU offloading](examples/fully_sharded_data_parallel/README.md)
-* February 2021 [Added LASER training code](examples/laser/README.md)
-* December 2020: [Added Adaptive Attention Span code](examples/adaptive_span/README.md)
-* December 2020: [GottBERT model and code released](examples/gottbert/README.md)
-* November 2020: Adopted the [Hydra](https://github.com/facebookresearch/hydra) configuration framework
-  * [see documentation explaining how to use it for new and existing projects](docs/hydra_integration.md)
-* November 2020: [fairseq 0.10.0 released](https://github.com/pytorch/fairseq/releases/tag/v0.10.0)
-* October 2020: [Added R3F/R4F (Better Fine-Tuning) code](examples/rxf/README.md)
-* October 2020: [Deep Transformer with Latent Depth code released](examples/latent_depth/README.md)
-* October 2020: [Added CRISS models and code](examples/criss/README.md)
-
-<details><summary>Previous updates</summary><p>
-
-* September 2020: [Added Linformer code](examples/linformer/README.md)
-* September 2020: [Added pointer-generator networks](examples/pointer_generator/README.md)
-* August 2020: [Added lexically constrained decoding](examples/constrained_decoding/README.md)
-* August 2020: [wav2vec2 models and code released](examples/wav2vec/README.md)
-* July 2020: [Unsupervised Quality Estimation code released](examples/unsupervised_quality_estimation/README.md)
-* May 2020: [Follow fairseq on Twitter](https://twitter.com/fairseq)
-* April 2020: [Monotonic Multihead Attention code released](examples/simultaneous_translation/README.md)
-* April 2020: [Quant-Noise code released](examples/quant_noise/README.md)
-* April 2020: [Initial model parallel support and 11B parameters unidirectional LM released](examples/megatron_11b/README.md)
-* March 2020: [Byte-level BPE code released](examples/byte_level_bpe/README.md)
-* February 2020: [mBART model and code released](examples/mbart/README.md)
-* February 2020: [Added tutorial for back-translation](https://github.com/pytorch/fairseq/tree/main/examples/backtranslation#training-your-own-model-wmt18-english-german)
-* December 2019: [fairseq 0.9.0 released](https://github.com/pytorch/fairseq/releases/tag/v0.9.0)
-* November 2019: [VizSeq released (a visual analysis toolkit for evaluating fairseq models)](https://facebookresearch.github.io/vizseq/docs/getting_started/fairseq_example)
-* November 2019: [CamemBERT model and code released](examples/camembert/README.md)
-* November 2019: [BART model and code released](examples/bart/README.md)
-* November 2019: [XLM-R models and code released](examples/xlmr/README.md)
-* September 2019: [Nonautoregressive translation code released](examples/nonautoregressive_translation/README.md)
-* August 2019: [WMT'19 models released](examples/wmt19/README.md)
-* July 2019: fairseq relicensed under MIT license
-* July 2019: [RoBERTa models and code released](examples/roberta/README.md)
-* June 2019: [wav2vec models and code released](examples/wav2vec/README.md)
-
-</p></details>
-
-### Features:
-
-* multi-GPU training on one machine or across multiple machines (data and model parallel)
-* fast generation on both CPU and GPU with multiple search algorithms implemented:
-  + beam search
-  + Diverse Beam Search ([Vijayakumar et al., 2016](https://arxiv.org/abs/1610.02424))
-  + sampling (unconstrained, top-k and top-p/nucleus)
-  + [lexically constrained decoding](examples/constrained_decoding/README.md) (Post & Vilar, 2018)
-* [gradient accumulation](https://fairseq.readthedocs.io/en/latest/getting_started.html#large-mini-batch-training-with-delayed-updates) enables training with large mini-batches even on a single GPU
-* [mixed precision training](https://fairseq.readthedocs.io/en/latest/getting_started.html#training-with-half-precision-floating-point-fp16) (trains faster with less GPU memory on [NVIDIA tensor cores](https://developer.nvidia.com/tensor-cores))
-* [extensible](https://fairseq.readthedocs.io/en/latest/overview.html): easily register new models, criterions, tasks, optimizers and learning rate schedulers
-* [flexible configuration](docs/hydra_integration.md) based on [Hydra](https://github.com/facebookresearch/hydra) allowing a combination of code, command-line and file based configuration
-* [full parameter and optimizer state sharding](examples/fully_sharded_data_parallel/README.md)
-* [offloading parameters to CPU](examples/fully_sharded_data_parallel/README.md)
-
-We also provide [pre-trained models for translation and language modeling](#pre-trained-models-and-examples)
-with a convenient `torch.hub` interface:
-
-``` python
-en2de = torch.hub.load('pytorch/fairseq', 'transformer.wmt19.en-de.single_model')
-en2de.translate('Hello world', beam=5)
-# 'Hallo Welt'
-```
-
-See the PyTorch Hub tutorials for [translation](https://pytorch.org/hub/pytorch_fairseq_translation/)
-and [RoBERTa](https://pytorch.org/hub/pytorch_fairseq_roberta/) for more examples.
-
->>>>>>> b5a039c2
 # Requirements and Installation
 
 ## 1. Pytorch, Python
